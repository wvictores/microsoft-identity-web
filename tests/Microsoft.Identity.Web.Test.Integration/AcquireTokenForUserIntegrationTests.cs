﻿// Copyright (c) Microsoft Corporation. All rights reserved.
// Licensed under the MIT License.

using System;
using System.Globalization;
using System.Net;
using System.Net.Http;
using System.Threading;
using System.Threading.Tasks;
using IntegrationTestService;
using Microsoft.AspNetCore.Mvc.Testing;
using Microsoft.Extensions.DependencyInjection;
using Microsoft.Graph;
using Microsoft.Identity.Client;
using Microsoft.Identity.Web.Test.Common;
using Microsoft.Identity.Web.Test.LabInfrastructure;
using Microsoft.Identity.Web.TokenCacheProviders.Distributed;
using Microsoft.Identity.Web.TokenCacheProviders.InMemory;
using Xunit;

namespace Microsoft.Identity.Web.Test.Integration
{
#if !FROM_GITHUB_ACTION
    public class AcquireTokenForUserIntegrationTests : IClassFixture<WebApplicationFactory<IntegrationTestService.Startup>>
    {
        public AcquireTokenForUserIntegrationTests(WebApplicationFactory<Startup> factory)
        {
            _factory = factory;
        }

        private readonly WebApplicationFactory<Startup> _factory;

        [Theory]
<<<<<<< HEAD
        [InlineData(TestConstants.SecurePageGetTokenForAppAsync)]
        [InlineData(TestConstants.SecurePageGetTokenForUserAsync)]
=======
        [InlineData(TestConstants.SecurePageGetTokenForUserAsync)]
        [InlineData(TestConstants.SecurePageGetTokenForAppAsync)]
>>>>>>> cac3a881
        [InlineData(TestConstants.SecurePageCallDownstreamWebApi)]
        [InlineData(TestConstants.SecurePageCallDownstreamWebApiGeneric)]
        [InlineData(TestConstants.SecurePageCallMicrosoftGraph)]
        [InlineData(TestConstants.SecurePageCallDownstreamWebApiGenericWithTokenAcquisitionOptions)]
        [InlineData(TestConstants.SecurePageGetTokenForUserAsync, false)]
        // [InlineData(TestConstants.SecurePageCallDownstreamWebApi, false)]
        // [InlineData(TestConstants.SecurePageCallDownstreamWebApiGeneric, false)]
        // [InlineData(TestConstants.SecurePageCallMicrosoftGraph, false)]
        public async Task GetTokenForUserAsync(
                string webApiUrl,
                bool addInMemoryTokenCache = true)
        {
            // Arrange
            var client = _factory.WithWebHostBuilder(builder =>
            {
                builder.ConfigureServices(services =>
                {
                    if (!addInMemoryTokenCache)
                    {
                        services.AddDistributedMemoryCache();
                        services.AddDistributedTokenCaches();
                    }
                    else
                    {
                        services.AddInMemoryTokenCaches();
                    }

                    services.BuildServiceProvider();
                });
            })
            .CreateClient(new WebApplicationFactoryClientOptions
            {
                AllowAutoRedirect = false,
            });

            var result = await AcquireTokenForLabUserAsync().ConfigureAwait(false);

            // Act
            HttpResponseMessage response;
            using (HttpRequestMessage httpRequestMessage = new HttpRequestMessage(
                HttpMethod.Get, webApiUrl))
            {
                httpRequestMessage.Headers.Add(
                    Constants.Authorization,
                    string.Format(
                        CultureInfo.InvariantCulture,
                        "{0} {1}",
                        Constants.Bearer,
                        result.AccessToken));
                response = await client.SendAsync(httpRequestMessage).ConfigureAwait(false);
            }

            // Assert
            Assert.True(response.IsSuccessStatusCode);
        }

        private static async Task<AuthenticationResult> AcquireTokenForLabUserAsync()
        {
            var labResponse = await LabUserHelper.GetSpecificUserAsync(TestConstants.OBOUser).ConfigureAwait(false);
            var msalPublicClient = PublicClientApplicationBuilder
               .Create(TestConstants.OBOClientSideClientId)
               .WithAuthority(labResponse.Lab.Authority, TestConstants.Organizations)
               .Build();

            AuthenticationResult authResult = await msalPublicClient
                .AcquireTokenByUsernamePassword(
                TestConstants.OBOApiScope,
                TestConstants.OBOUser,
                new NetworkCredential(
                    TestConstants.OBOUser,
                    labResponse.User.GetOrFetchPassword()).SecurePassword)
                .ExecuteAsync(CancellationToken.None)
                .ConfigureAwait(false);

            return authResult;
        }
    }
#endif //FROM_GITHUB_ACTION
}<|MERGE_RESOLUTION|>--- conflicted
+++ resolved
@@ -31,13 +31,8 @@
         private readonly WebApplicationFactory<Startup> _factory;
 
         [Theory]
-<<<<<<< HEAD
         [InlineData(TestConstants.SecurePageGetTokenForAppAsync)]
         [InlineData(TestConstants.SecurePageGetTokenForUserAsync)]
-=======
-        [InlineData(TestConstants.SecurePageGetTokenForUserAsync)]
-        [InlineData(TestConstants.SecurePageGetTokenForAppAsync)]
->>>>>>> cac3a881
         [InlineData(TestConstants.SecurePageCallDownstreamWebApi)]
         [InlineData(TestConstants.SecurePageCallDownstreamWebApiGeneric)]
         [InlineData(TestConstants.SecurePageCallMicrosoftGraph)]
