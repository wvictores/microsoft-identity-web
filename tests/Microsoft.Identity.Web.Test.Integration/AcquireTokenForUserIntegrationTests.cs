﻿// Copyright (c) Microsoft Corporation. All rights reserved.
// Licensed under the MIT License.

using System;
using System.Globalization;
using System.Net;
using System.Net.Http;
using System.Threading;
using System.Threading.Tasks;
using IntegrationTestService;
using Microsoft.AspNetCore.Mvc.Testing;
using Microsoft.Extensions.DependencyInjection;
using Microsoft.Graph;
using Microsoft.Identity.Client;
using Microsoft.Identity.Web.Test.Common;
using Microsoft.Identity.Web.Test.LabInfrastructure;
using Microsoft.Identity.Web.TokenCacheProviders.Distributed;
using Microsoft.Identity.Web.TokenCacheProviders.InMemory;
using Xunit;

namespace Microsoft.Identity.Web.Test.Integration
{
#if !FROM_GITHUB_ACTION
    public class AcquireTokenForUserIntegrationTests : IClassFixture<WebApplicationFactory<IntegrationTestService.Startup>>
    {
        public AcquireTokenForUserIntegrationTests(WebApplicationFactory<Startup> factory)
        {
            _factory = factory;
        }

        private readonly WebApplicationFactory<Startup> _factory;

        [Theory]
        [InlineData(TestConstants.SecurePageGetTokenForAppAsync)]
        [InlineData(TestConstants.SecurePageGetTokenForUserAsync)]
        [InlineData(TestConstants.SecurePageCallDownstreamWebApi)]
        [InlineData(TestConstants.SecurePageCallDownstreamWebApiGeneric)]
        [InlineData(TestConstants.SecurePageCallMicrosoftGraph)]
<<<<<<< HEAD
        [InlineData(TestConstants.SecurePageGetTokenForUserAsync, false)]
        [InlineData(TestConstants.SecurePageCallDownstreamWebApi, false)]
        [InlineData(TestConstants.SecurePageCallDownstreamWebApiGeneric, false)]
        [InlineData(TestConstants.SecurePageCallMicrosoftGraph, false)]
=======
        [InlineData(TestConstants.SecurePageCallDownstreamWebApiGenericWithTokenAcquisitionOptions)]
        [InlineData(TestConstants.SecurePageGetTokenAsync, false)]
        // [InlineData(TestConstants.SecurePageCallDownstreamWebApi, false)]
        // [InlineData(TestConstants.SecurePageCallDownstreamWebApiGeneric, false)]
        // [InlineData(TestConstants.SecurePageCallMicrosoftGraph, false)]
>>>>>>> 828c0f46
        public async Task GetTokenForUserAsync(
                string webApiUrl,
                bool addInMemoryTokenCache = true)
        {
            // Arrange
            var client = _factory.WithWebHostBuilder(builder =>
            {
                builder.ConfigureServices(services =>
                {
                    if (!addInMemoryTokenCache)
                    {
                        services.AddDistributedMemoryCache();
                        services.AddDistributedTokenCaches();
                    }
                    else
                    {
                        services.AddInMemoryTokenCaches();
                    }

                    services.BuildServiceProvider();
                });
            })
            .CreateClient(new WebApplicationFactoryClientOptions
            {
                AllowAutoRedirect = false,
            });

            var result = await AcquireTokenForLabUserAsync().ConfigureAwait(false);

            // Act
            HttpResponseMessage response;
            using (HttpRequestMessage httpRequestMessage = new HttpRequestMessage(
                HttpMethod.Get, webApiUrl))
            {
                httpRequestMessage.Headers.Add(
                    Constants.Authorization,
                    string.Format(
                        CultureInfo.InvariantCulture,
                        "{0} {1}",
                        Constants.Bearer,
                        result.AccessToken));
                response = await client.SendAsync(httpRequestMessage).ConfigureAwait(false);
            }

            // Assert
            Assert.True(response.IsSuccessStatusCode);
        }

        private static async Task<AuthenticationResult> AcquireTokenForLabUserAsync()
        {
            var labResponse = await LabUserHelper.GetSpecificUserAsync(TestConstants.OBOUser).ConfigureAwait(false);
            var msalPublicClient = PublicClientApplicationBuilder
               .Create(TestConstants.OBOClientSideClientId)
               .WithAuthority(labResponse.Lab.Authority, TestConstants.Organizations)
               .Build();

            AuthenticationResult authResult = await msalPublicClient
                .AcquireTokenByUsernamePassword(
                TestConstants.OBOApiScope,
                TestConstants.OBOUser,
                new NetworkCredential(
                    TestConstants.OBOUser,
                    labResponse.User.GetOrFetchPassword()).SecurePassword)
                .ExecuteAsync(CancellationToken.None)
                .ConfigureAwait(false);

            return authResult;
        }
    }
#endif //FROM_GITHUB_ACTION
}<|MERGE_RESOLUTION|>--- conflicted
+++ resolved
@@ -36,18 +36,11 @@
         [InlineData(TestConstants.SecurePageCallDownstreamWebApi)]
         [InlineData(TestConstants.SecurePageCallDownstreamWebApiGeneric)]
         [InlineData(TestConstants.SecurePageCallMicrosoftGraph)]
-<<<<<<< HEAD
-        [InlineData(TestConstants.SecurePageGetTokenForUserAsync, false)]
-        [InlineData(TestConstants.SecurePageCallDownstreamWebApi, false)]
-        [InlineData(TestConstants.SecurePageCallDownstreamWebApiGeneric, false)]
-        [InlineData(TestConstants.SecurePageCallMicrosoftGraph, false)]
-=======
         [InlineData(TestConstants.SecurePageCallDownstreamWebApiGenericWithTokenAcquisitionOptions)]
         [InlineData(TestConstants.SecurePageGetTokenAsync, false)]
         // [InlineData(TestConstants.SecurePageCallDownstreamWebApi, false)]
         // [InlineData(TestConstants.SecurePageCallDownstreamWebApiGeneric, false)]
         // [InlineData(TestConstants.SecurePageCallMicrosoftGraph, false)]
->>>>>>> 828c0f46
         public async Task GetTokenForUserAsync(
                 string webApiUrl,
                 bool addInMemoryTokenCache = true)
