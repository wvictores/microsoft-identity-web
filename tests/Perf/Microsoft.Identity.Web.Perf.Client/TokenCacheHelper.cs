﻿// Copyright (c) Microsoft Corporation. All rights reserved.
// Licensed under the MIT License.

using System.IO;
using Microsoft.Identity.Client;

namespace Microsoft.Identity.Web.Perf.Client
{
    static class TokenCacheHelper
    {
        /// <summary>
        /// Path to the token cache
        /// </summary>
        public static readonly string s_cacheFilePath = System.Reflection.Assembly.GetExecutingAssembly().Location + ".msalcache.bin3";

        public static void BeforeAccessNotification(TokenCacheNotificationArgs args)
        {
<<<<<<< HEAD
                args.TokenCache.DeserializeMsalV3(File.Exists(s_cacheFilePath)
                        ? File.ReadAllBytes(s_cacheFilePath)
                        : null);
=======
            args.TokenCache.DeserializeMsalV3(File.Exists(s_cacheFilePath)
                    ? File.ReadAllBytes(s_cacheFilePath)
                    : null);
>>>>>>> f0c2656d
        }

        public static void AfterAccessNotification(TokenCacheNotificationArgs args)
        {
            // if the access operation resulted in a cache update
            if (args.HasStateChanged)
            {
<<<<<<< HEAD
                    // reflect changesgs in the persistent store
                    File.WriteAllBytes(s_cacheFilePath,
                                       args.TokenCache.SerializeMsalV3());
=======
                // reflect changesgs in the persistent store
                File.WriteAllBytes(s_cacheFilePath,
                                   args.TokenCache.SerializeMsalV3());
>>>>>>> f0c2656d
            }
        }

        internal static void EnableSerialization(ITokenCache tokenCache)
        {
            tokenCache.SetBeforeAccess(BeforeAccessNotification);
            tokenCache.SetAfterAccess(AfterAccessNotification);
        }
    }
}<|MERGE_RESOLUTION|>--- conflicted
+++ resolved
@@ -1,4 +1,4 @@
-﻿// Copyright (c) Microsoft Corporation. All rights reserved.
+// Copyright (c) Microsoft Corporation. All rights reserved.
 // Licensed under the MIT License.
 
 using System.IO;
@@ -15,15 +15,9 @@
 
         public static void BeforeAccessNotification(TokenCacheNotificationArgs args)
         {
-<<<<<<< HEAD
-                args.TokenCache.DeserializeMsalV3(File.Exists(s_cacheFilePath)
-                        ? File.ReadAllBytes(s_cacheFilePath)
-                        : null);
-=======
             args.TokenCache.DeserializeMsalV3(File.Exists(s_cacheFilePath)
                     ? File.ReadAllBytes(s_cacheFilePath)
                     : null);
->>>>>>> f0c2656d
         }
 
         public static void AfterAccessNotification(TokenCacheNotificationArgs args)
@@ -31,15 +25,9 @@
             // if the access operation resulted in a cache update
             if (args.HasStateChanged)
             {
-<<<<<<< HEAD
-                    // reflect changesgs in the persistent store
-                    File.WriteAllBytes(s_cacheFilePath,
-                                       args.TokenCache.SerializeMsalV3());
-=======
                 // reflect changesgs in the persistent store
                 File.WriteAllBytes(s_cacheFilePath,
                                    args.TokenCache.SerializeMsalV3());
->>>>>>> f0c2656d
             }
         }
 
